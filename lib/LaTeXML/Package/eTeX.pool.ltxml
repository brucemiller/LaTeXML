--- conflicted
+++ resolved
@@ -58,11 +58,7 @@
 # \currentgrouplevel
 DefRegister('\currentgrouplevel', Number(0),
   readonly => 1,
-<<<<<<< HEAD
-  getter => sub { Number($STATE->getStomach->getBoxingLevel -1); });    # ?
-=======
   getter => sub { $STATE->getFrameDepth; });
->>>>>>> 7f19b5d2
 
 # \currentgrouptype returns group types from 0..16 ; but what IS a "group type"?
 DefRegister('\currentgrouptype', Number(0), readonly => 1);
