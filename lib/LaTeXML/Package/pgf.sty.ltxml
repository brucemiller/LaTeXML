--- conflicted
+++ resolved
@@ -37,19 +37,11 @@
 DefPrimitive('\lxSVG@set@color', sub {
     MergeFont(color => LookupValue('color_pgfstrokecolor')); });
 
-<<<<<<< HEAD
-=======
 # This seems to be needed to actually set colors (code similar to xxcolor.sty)
 if (XEquals(T_CS('\XC@mcolor'), T_CS('\relax'))) {
   Let('\XC@mcolor', '\@empty'); }
 AddToMacro('\XC@mcolor', '\pgfsetcolor{.}');
 
-# This makes this conditional always true;  Why???
-DefConditionalI('\ifpgf@relevantforpicturesize', undef, sub { 1; });
-DefMacroI('\pgf@relevantforpicturesizefalse', undef, '');
-DefMacroI('\pgf@relevantforpicturesizetrue',  undef, '');
-
->>>>>>> 85c308b8
 # These wrap pgfpicture with lxSVG@picture (but wait till everything loaded!)
 AtBeginDocument(
   '\expandafter\def\expandafter\pgfpicture\expandafter{\expandafter\lxSVG@picture\pgfpicture}'
