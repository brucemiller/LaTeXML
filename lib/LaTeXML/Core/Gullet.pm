# /=====================================================================\ #
# |  LaTeXML::Core::Gullet                                              | #
# | Analog of TeX's Gullet; deals with expansion and arg parsing        | #
# |=====================================================================| #
# | Part of LaTeXML:                                                    | #
# |  Public domain software, produced as part of work done by the       | #
# |  United States Government & not subject to copyright in the US.     | #
# |---------------------------------------------------------------------| #
# | Bruce Miller <bruce.miller@nist.gov>                        #_#     | #
# | http://dlmf.nist.gov/LaTeXML/                              (o o)    | #
# \=========================================================ooo==U==ooo=/ #

package LaTeXML::Core::Gullet;
use strict;
use warnings;
use LaTeXML::Global;
use LaTeXML::Common::Object;
use LaTeXML::Common::Error;
use LaTeXML::Core::Token;
use LaTeXML::Core::Tokens;
use LaTeXML::Core::Mouth;
use LaTeXML::Util::Pathname;
use LaTeXML::Common::Number;
use LaTeXML::Common::Float;
use LaTeXML::Common::Dimension;
use LaTeXML::Common::Glue;
use LaTeXML::Core::MuGlue;
use base qw(LaTeXML::Common::Object);
#**********************************************************************
sub new {
  my ($class) = @_;
  return bless {
    mouth => undef, mouthstack => [],    #pushback => [],
    autoclose => 1,
    #    pending_comments => [],
    pending_comments => LaTeXML::Core::Tokenstack::new(),
    #      esophogus => LaTeXML::Core::Esophogus::new()
    }, $class; }

#**********************************************************************
# Start reading tokens from a new Mouth.
# This pushes the mouth as the current source that $gullet->readToken (etc) will read from.
# Once this Mouth has been exhausted, readToken, etc, will return undef,
# until you call $gullet->closeMouth to clear the source.
# Exception: if $toplevel=1, readXToken will step to next source
# Note that a Tokens can act as a Mouth.
sub openMouth {
  my ($self, $mouth, $noautoclose) = @_;
  return unless $mouth;
  unshift(@{ $$self{mouthstack} }, [$$self{mouth}, $$self{autoclose}, $$self{interestingmouth}])
    if $$self{mouth};
  $$self{interestingmouth} = $mouth unless $mouth->getSource eq 'Anonymous String';
  $$self{mouth}            = $mouth;
  $$self{autoclose}        = !$noautoclose;
  return; }

sub closeMouth {
  my ($self, $forced) = @_;
  if (!$forced && $$self{mouth}->hasMoreInput) {
    my $next = Stringify($self->readToken);
    Error('unexpected', $next, $self, "Closing mouth with input remaining '$next'"); }
  $$self{mouth}->finish;
  if (@{ $$self{mouthstack} }) {
    ($$self{mouth}, $$self{autoclose}, $$self{interestingmouth})
      = @{ shift(@{ $$self{mouthstack} }) }; }
  else {
    $$self{mouth} = LaTeXML::Core::Mouth->new();
###    $$self{mouth}     = undef;
    $$self{interestingmouth} = $$self{mouth};
    $$self{autoclose}        = 1; }
  return; }

# temporary, for XSUB
sub nextMouth {
  my ($self) = @_;
  return unless $$self{autoclose} && @{ $$self{mouthstack} };
  $self->closeMouth;    # Next input stream.
  return $$self{mouth}; }

# # temporary, for XSUB
# sub invokeExpandable {
#   my ($self, $defn, $token) = @_;
#   #  local $LaTeXML::CURRENT_TOKEN = $token;
#   return $defn->invoke($token,$self); }

sub getMouth {
  my ($self) = @_;
  return $$self{mouth}; }

sub mouthIsOpen {
  my ($self, $mouth) = @_;
  return ($$self{mouth} eq $mouth)
    || grep { $_ && ($$_[0] eq $mouth) } @{ $$self{mouthstack} }; }

# This flushes a mouth so that it will be automatically closed, next time it's read
# Corresponds (I think) to TeX's \endinput
sub flushMouth {
  my ($self) = @_;
  $$self{mouth}->finish;;    # but not close!
  $$self{autoclose} = 1;
  return; }

# Obscure, but the only way I can think of to End!! (see \bye or \end{document})
# Flush all sources (close all pending mouth's)
sub flush {
  my ($self) = @_;
  $$self{mouth}->finish;
  while (@{ $$self{mouthstack} }) {
    my $entry = shift @{ $$self{mouthstack} };
    $$entry[0]->finish; }
  $$self{mouth}      = LaTeXML::Core::Mouth->new();
  $$self{autoclose}  = 1;
  $$self{mouthstack} = [];
  return; }

# Do something, while reading stuff from a specific Mouth.
# This reads ONLY from that mouth (or any mouth openned by code in that source),
# and the mouth should end up empty afterwards, and only be closed here.
sub readingFromMouth {
  my ($self, $mouth, $closure) = @_;
  if (ref $mouth eq 'LaTeXML::Core::Tokens') {
    my $tokens = $mouth;
    $mouth = LaTeXML::Core::Mouth->new();
    $mouth->unread($tokens); }
  $self->openMouth($mouth, 1);    # only allow mouth to be explicitly closed here.
  my ($result, @result);
  if (wantarray) {
    @result = &$closure($self); }
  else {
    $result = &$closure($self); }
  # $mouth must still be open, with (at worst) empty autoclosable mouths in front of it
  while (1) {
    if ($$self{mouth} eq $mouth) {
      $self->closeMouth(1); last; }
    elsif (!@{ $$self{mouthstack} }) {
      Error('unexpected', '<closed>', $self, "Mouth is unexpectedly already closed",
        "Reading from " . Stringify($mouth) . ", but it has already been closed."); }
    elsif (!$$self{autoclose} || $$self{mouth}->hasMoreInput) {
      my $next = Stringify($self->readToken);
      Error('unexpected', $next, $self, "Unexpected input remaining: '$next'",
        "Finished reading from " . Stringify($mouth) . ", but it still has input.");
      $$self{mouth}->finish;
      $self->closeMouth(1); }    # ?? if we continue?
    else {
      $self->closeMouth; } }
  return (wantarray ? @result : $result); }

sub getSource {
  my ($self) = @_;
  my $source = defined $$self{mouth} && $$self{mouth}->getSource;
  if (!$source) {
    foreach my $frame (@{ $$self{mouthstack} }) {
      $source = $$frame[0]->getSource;
      last if $source; } }
  return $source; }

sub getSourceMouth {
  my ($self) = @_;
  my $mouth = $$self{mouth};
  my $source = defined $mouth && $mouth->getSource;
  if (!$source || ($source eq "Anonymous String")) {
    foreach my $frame (@{ $$self{mouthstack} }) {
      $mouth  = $$frame[0];
      $source = $mouth->getSource;
      last if $source && $source ne "Anonymous String"; } }
  return $mouth; }

# Handy message generator when we didn't get something expected.
sub showUnexpected {
  my ($self) = @_;
  my $token = $self->readToken;
  my $message = ($token ? "Next token is " . Stringify($token) : "Input is empty");
  unshift(@{ $$self{pushback} }, $token);    # Unread
  return $message; }

sub show_pushback {
  my ($pb) = @_;
  my @pb = @$pb;
  @pb = (@pb[0 .. 50], T_OTHER('...')) if scalar(@pb) > 55;
  return (@pb ? "\n  To be read again " . ToString(Tokens(@pb)) : ''); }

#**********************************************************************
# Not really 100% sure how this is supposed to work
# See TeX Ch 20, p216 regarding noexpand, \edef with token list registers, etc.
# Solution: Duplicate param tokens, stick NOTEXPANDED infront of expandable tokens.
sub neutralizeTokens {
  my ($self, @tokens) = @_;
  my @result = ();
  foreach my $token (@tokens) {
    if ($token->getCatcode == CC_PARAM) {
      push(@result, $token); }
    elsif (defined(my $defn = LaTeXML::Core::State::lookupDefinition($STATE, $token))) {
      push(@result, Token('\noexpand', CC_NOTEXPANDED)); }
    push(@result, $token); }
  return @result; }

#**********************************************************************
# Low-level readers: read token, read expanded token
#**********************************************************************
# Note that every char (token) comes through here (maybe even twice, through args parsing),
# So, be Fast & Clean!  This method only reads from the current input stream (Mouth).
our @hold_token = (
  0, 0, 0, 0,
  0, 0, 0, 0,
  0, 0, 0, 0,
  0, 0, 1, 0,
  0, 0, 1);

# Unread tokens are assumed to be not-yet expanded.
sub XXXunread {
  my ($self, @tokens) = @_;
  $$self{mouth}->unread(@tokens);
  # my $r;
  # unshift(@{ $$self{pushback} },
  #   map { (!defined $_ ? ()
  #       : (($r = ref $_) eq 'LaTeXML::Core::Token' ? $_
  #         : ($r eq 'LaTeXML::Core::Tokens' ? $_->unlist
  #           : Fatal('misdefined', $r, undef, "Expected a Token, got " . Stringify($_))))) }
  #     @tokens);
  return; }

# Read the next non-expandable token (expanding tokens until there's a non-expandable one).
# Note that most tokens pass through here, so be Fast & Clean! readToken is folded in.
# `Toplevel' processing, (if $toplevel is true), used at the toplevel processing by Stomach,
#  will step to the next input stream (Mouth) if one is available,
# If $commentsok is true, will also pass comments.

# catcodes interesting to readXtoken: executable (hence, possibly expandable),
#  or some special cases: comment, notexpanded, marker
# our @readXToken_interesting_catcode = (    # [CONSTANT]
#   0, 1, 1, 1,
#   1, 0, 0, 1,
#   1, 0, 0, 0,
#   0, 1, 1, 0,
#   1, 1, 1);

# sub XXXreadXToken {
#   my ($self, $toplevel, $commentsok) = @_;
#   $toplevel = 1 unless defined $toplevel;
# ###  return shift(@{ $$self{pending_comments} }) if $commentsok && @{ $$self{pending_comments} };
#   my ($token, $cc, $defn);
#   $token = $commentsok && $$self{pending_comments}->pop;
#   return $token if defined $token;

#   while (1) {
#     $token = $$self{mouth}->readToken();
#     if (!defined $token) {
#       return unless $$self{autoclose} && $toplevel && @{ $$self{mouthstack} };
#       $self->closeMouth; }    # Next input stream.
#     elsif (!$readXToken_interesting_catcode[($cc = $token->getCatcode)]) {    # Short circuit tests
#       return $token; }                                                        # just return it
#         # Note: special-purpose lookup in State, for efficiency
#     elsif (defined($defn = LaTeXML::Core::State::lookupExpandable($STATE, $token))) {
#       local $LaTeXML::CURRENT_TOKEN = $token;
#       if (my $r = $defn->invoke($token,$self)) {
#         $$self{mouth}->unread($r); } }
#     elsif ($cc == CC_NOTEXPANDED) {
#       # Should only occur IMMEDIATELY after expanding \noexpand (by readXToken),
#       # so this token should never leak out through an EXTERNAL call to readToken.
#       return $self->readToken; }    # Just return the next token.
#     elsif ($cc == CC_COMMENT) {
#       return $token if $commentsok;
#       $$self{pending_comments}->push($token); }
#     elsif ($cc == CC_MARKER) {
#       LaTeXML::Core::Definition::stopProfiling($token, 'expand'); }
#     else {
#       return $token; }              # just return it
#   }
#   return; }                         # never get here.

# Read the next raw line (string);
# primarily to read from the Mouth, but keep any unread input!
sub readRawLine {
  my ($self) = @_;
  # If we've got unread tokens, they presumably should come before the Mouth's raw data
  # but we'll convert them back to string.
  my @tokens = $$self{mouth}->getPushback;
  my @markers = grep { $_->getCatcode == CC_MARKER } @tokens;
  if (@markers) {    # Whoops, profiling markers!
    @tokens = grep { $_->getCatcode != CC_MARKER } @tokens;    # Remove
    map { LaTeXML::Core::Definition::stopProfiling($_, 'expand') } @markers; }
  # If we still have peeked tokens, we ONLY want to combine it with the remainder
  # of the current line from the Mouth (NOT reading a new line)
  if (@tokens) {
    my $rest = $$self{mouth}->readRawLine(1);
    return ToString(Tokens(@tokens)) . (defined $rest ? $rest : ''); }
  # Otherwise, read the next line from the Mouth.
  else {
    return $$self{mouth}->readRawLine; } }

#**********************************************************************
# Mid-level readers: checking and matching tokens, strings etc.
#**********************************************************************
# <filler> = <optional spaces> | <filler>\relax<optional spaces>
sub skipFiller {
  my ($self) = @_;
  while (1) {
    my $tok = $self->readNonSpace;
    return unless defined $tok;
    # Should \foo work too (where \let\foo\relax) ??
    if ($tok->getString ne '\relax') {
      $$self{mouth}->unread($tok);    # Unread
      return; }
  }
  return; }

<<<<<<< HEAD
=======
# Read a sequence of tokens balanced in {}
# assuming the { has already been read.
# Returns a Tokens list of the balanced sequence, omitting the closing }
our @balanced_interesting_cc = (
  0, 1, 1, 0,
  0, 0, 0, 0,
  0, 0, 0, 0,
  0, 0, 0, 0,
  0, 0, 1);

sub readBalanced {
  my ($self) = @_;
  my @tokens = ();
  my ($token, $level) = (undef, 1);
  # Inlined readToken (we'll keep comments in the result)
  while ($token = shift(@{ $$self{pushback} }) || $$self{mouth}->readToken()) {
    my $cc = $$token[1];
    if (!$balanced_interesting_cc[$cc]) {
      push(@tokens, $token); }
    elsif ($cc == CC_END) {
      $level--;
      last unless $level;
      push(@tokens, $token); }
    elsif ($cc == CC_BEGIN) {
      $level++;
      push(@tokens, $token); }
    elsif ($cc == CC_MARKER) {
      LaTeXML::Core::Definition::stopProfiling($token, 'expand'); } }
  if ($level > 0) {
    # TODO: The current implementation has a limitation where if the balancing end is in a different mouth,
    #       it will not be recognized.
    Error('expected', "}", $self, "Gullet->readBalanced ran out of input in an unbalanced state.");
  }
  return Tokens(@tokens); }

>>>>>>> 36bdbad5
sub ifNext {
  my ($self, $token) = @_;
  if (my $tok = $self->readToken()) {
    $$self{mouth}->unread($tok);
    return $tok->equals($token); }
  else { return 0; } }

#**********************************************************************
# Higher-level readers: Read various types of things from the input:
#  tokens, non-expandable tokens, args, Numbers, ...
#**********************************************************************
# Note that this returns an empty array if [] is present,
# otherwise $default or undef.
sub readOptional {
  my ($self, $default) = @_;
  my $tok = $self->readNonSpace;
  if (!defined $tok) {
    return; }
  elsif (($tok->equals(T_OTHER('[')))) {
    return $self->readUntil(T_OTHER(']')); }
  else {
    $$self{mouth}->unread($tok);    # Unread
    return $default; } }

#**********************************************************************
#  Numbers, Dimensions, Glue
# See TeXBook, Ch.24, pp.269-271.
#**********************************************************************
sub readValue {
  my ($self, $type) = @_;
  if    ($type eq 'Number')    { return $self->readNumber; }
  elsif ($type eq 'Dimension') { return $self->readDimension; }
  elsif ($type eq 'Glue')      { return $self->readGlue; }
  elsif ($type eq 'MuGlue')    { return $self->readMuGlue; }
  elsif ($type eq 'Tokens')    { return $self->readTokensValue; }
  elsif ($type eq 'Token')     { return $self->readToken; }
  elsif ($type eq 'any')       { return $self->readArg; }
  else {
    Error('unexpected', $type, $self,
      "Gullet->readValue Didn't expect this type: $type");
    return; }
}

# our %coercible_type = (
#   Number      => { Number      => 1 },
#   Dimension   => { Dimension   => 1, Number => 1 },
#   Glue        => { Glue        => 1, Dimension => 1, Number => 1 },
#   MuDimension => { MuDimension => 1 },
#   MuGlue => { MuGlue => 1, MuDimension => 1 },
# );

# # Read the value of a Register of type (or coercible to) $reqtype.
# sub XXXXreadRegisterValue {
#   my ($self, $reqtype) = @_;
#   my $token = $self->readXToken(0);
#   return unless defined $token;
#   my $defn = LaTeXML::Core::State::lookupDefinition($STATE, $token);
#   my $type;
#   if ((defined $defn)
#     && ($type = $defn->isRegister)
#     && $coercible_type{$type}{$reqtype}) {
#     return $defn->valueOf($defn->readArguments($self)); }
#   else {
#     $$self{mouth}->unread($token);    # Unread
#     return; } }

# Apparent behaviour of a token value (ie \toks#=<arg>)
sub readTokensValue {
  my ($self) = @_;
  my $token = $self->readNonSpace;
  if (!defined $token) {
    return; }
  elsif ($token->getCatcode == CC_BEGIN) {
    return $self->readBalanced; }
  elsif (my $defn = LaTeXML::Core::State::lookupDefinition($STATE, $token)) {
    if ($defn->isRegister eq 'Tokens') {
      return $defn->valueOf($defn->readArguments($self)); }
    elsif ($defn->isExpandable) {
      if (my $x = $defn->invoke($token,$self)) {
        $$self{mouth}->unread($x->unlist); }
      return $self->readTokensValue; }
    else {
      return $token; } }    # ?
  else {
    return $token; } }

#======================================================================
# some helpers...

# <optional signs> = <optional spaces> | <optional signs><plus or minus><optional spaces>
# return +1 or -1
# sub XXXXreadOptionalSigns {
#   my ($self) = @_;
#   my ($sign, $t) = ("+1", '');
#   while (defined($t = $self->readXToken(0))
#     && (($t->getString eq '+') || ($t->getString eq '-') || ($t->equals(T_SPACE)))) {
#     $sign = -$sign if ($t->getString eq '-'); }
#   $$self{mouth}->unread($t) if $t;    # Unread
#   return $sign; }

# sub readDigits {
#   my ($self, $range, $skip) = @_;
#   my $string = '';
#   my ($token, $digit);
#   while (($token = $self->readXToken(0)) && (($digit = $token->getString) =~ /^[$range]$/)) {
#     $string .= $digit; }
#   $$self{mouth}->unread($token) if $token && !($skip && $token->getCatcode == CC_SPACE);
#   return $string; }

# <factor> = <normal integer> | <decimal constant>
# <decimal constant> = . | , | <digit><decimal constant> | <decimal constant><digit>
# Return a number (perl number)
# sub XXXreadFactor {
#   my ($self) = @_;
#   my $string = $self->readDigits('0-9');
#   my $token  = $self->readXToken(0);
#   if ($token && $token->getString =~ /^[\.\,]$/) {
#     $string .= '.' . $self->readDigits('0-9');
#     $token = $self->readXToken(0); }
#   if (length($string) > 0) {
#     $$self{mouth}->unread($token) if $token && $token->getCatcode != CC_SPACE;
# print STDERR "GOT FACTOR $string\n";
#     return $string; }
#   else {
#     $$self{mouth}->unread($token);    # Unread
#     my $n = $self->readNormalInteger;
# print STDERR "GOT REGISTER FACTOR $n (from ".Stringify($token)."\n";
#     return (defined $n ? $n : undef); } }

#======================================================================
# Integer, Number
#======================================================================
# <number> = <optional signs><unsigned number>
# <unsigned number> = <normal integer> | <coerced integer>
# <coerced integer> = <internal dimen> | <internal glue>

# sub XXXreadNumber {
#   my ($self) = @_;
#   my $s = $self->readOptionalSigns;
#   if (defined(my $n = $self->readNormalInteger)) { return Number($s * $n); }
#   else {
#     my $next = $self->readToken();
#     $$self{mouth}->unread($next);    # Unread
#     Warn('expected', '<number>', $self, "Missing number, treated as zero",
#       "while processing " . ToString($LaTeXML::CURRENT_TOKEN),
#       "next token is " . ToString($next));
#     return Number(0); } }

# <normal integer> = <internal integer> | <integer constant>
#   | '<octal constant><one optional space> | "<hexadecimal constant><one optional space>
#   | `<character token><one optional space>
# Return a Number or undef
# sub XXXreadNormalInteger {
#   my ($self) = @_;
#   my $token = $self->readXToken(0);
#   if (!defined $token) {
#     return; }
#   elsif (($token->getCatcode == CC_OTHER) && ($token->getString =~ /^[0-9]$/)) { # Read decimal literal
#     return int($token->getString . $self->readDigits('0-9', 1)); }
#   elsif ($token->equals(T_OTHER("\'"))) {                                        # Read Octal literal
#     return oct($self->readDigits('0-7', 1)); }
#   elsif ($token->equals(T_OTHER("\""))) {                                        # Read Hex literal
#     return hex($self->readDigits('0-9A-F', 1)); }
#   elsif ($token->equals(T_OTHER("\`"))) {                                        # Read Charcode
#     my $next = $self->readToken;
#     my $s = ($next && $next->getString) || '';
#     $s =~ s/^\\//;
#     return ord($s); }    # Only a character token!!! NOT expanded!!!!
#   else {
#     $$self{mouth}->unread($token);    # Unread
#     if (my $number = $self->readRegisterValue('Number')) {
#       return $number->valueOf; }
#     else {
#       return; } } }

#======================================================================
# Float, a floating point number.
# Similar to factor, but does NOT accept comma!
# This is NOT part of TeX, but is convenient.
# sub readFloat {
#   my ($self) = @_;
#   my $s      = $self->readOptionalSigns;
#   my $string = $self->readDigits('0-9');
#   my $token  = $self->readXToken(0);
#   if ($token && $token->getString =~ /^[\.]$/) {
#     $string .= '.' . $self->readDigits('0-9');
#     $token = $self->readXToken(0); }
#   my $n;
#   if (length($string) > 0) {
#     $$self{mouth}->unread($token) if $token && $token->getCatcode != CC_SPACE;
#     $n = $string; }
#   else {
#     $$self{mouth}->unread($token) if $token;    # Unread
#     $n = $self->readNormalInteger; }
#   return (defined $n ? Float($s * $n) : undef); }

#======================================================================
# Dimensions
#======================================================================
# <dimen> = <optional signs><unsigned dimen>
# <unsigned dimen> = <normal dimen> | <coerced dimen>
# <coerced dimen> = <internal glue>
# sub XXXreadDimension {
#   my ($self) = @_;
#   my $s = $self->readOptionalSigns;
#   if (defined(my $d = $self->readRegisterValue('Dimension'))) {
#     return ($s < 0 ? $d->negate : $d); }
#   elsif (defined($d = $self->readFactor)) {
#     my $unit = $self->readUnit;
#     if (!defined $unit) {
#       #      Warn('expected', '<unit>', $self, "Illegal unit of measure (pt inserted).");
#       Fatal('expected', '<unit>', $self, "Illegal unit of measure (pt inserted).");
#       $unit = 65536; }
#     return Dimension($s * $d * $unit); }
#   else {
#     Warn('expected', '<number>', $self, "Missing number, treated as zero.",
#       "while processing " . ToString($LaTeXML::CURRENT_TOKEN));
#     return Dimension(0); } }

# <unit of measure> = <optional spaces><internal unit>
#     | <optional true><physical unit><one optional space>
# <internal unit> = em <one optional space> | ex <one optional space>
#     | <internal integer> | <internal dimen> | <internal glue>
# <physical unit> = pt | pc | in | bp | cm | mm | dd | cc | sp

# Read a unit, returning the equivalent number of scaled points,
# sub readUnit {
#   my ($self) = @_;
#   if (defined(my $u = $self->readKeyword('ex', 'em'))) {
#     $self->skip1Space;
#     return $STATE->convertUnit($u); }
#   elsif (defined($u = $self->readRegisterValue('Number'))) {
#     return $u->valueOf; }    # These are coerced to number=>sp
#   else {
#     $self->readKeyword('true');    # But ignore, we're not bothering with mag...
#     $u = $self->readKeyword('pt', 'pc', 'in', 'bp', 'cm', 'mm', 'dd', 'cc', 'sp');
#     if ($u) {
#       $self->skip1Space;
#       return $STATE->convertUnit($u); }
#     else {
#       return; } } }

#======================================================================
# Mu Dimensions
#======================================================================
# <mudimen> = <optional signs><unsigned mudimem>
# <unsigned mudimen> = <normal mudimen> | <coerced mudimen>
# <normal mudimen> = <factor><mu unit>
# <mu unit> = <optional spaces><internal muglue> | mu <one optional space>
# <coerced mudimen> = <internal muglue>
# sub XXXreadMuDimension {
#   my ($self) = @_;
#   my $s = $self->readOptionalSigns;
#   if (defined(my $m = $self->readFactor)) {
#     my $munit = $self->readMuUnit;
#     if (!defined $munit) {
#       Warn('expected', '<unit>', $self, "Illegal unit of measure (mu inserted).");
#       Fatal('expected', '<unit>', $self, "Illegal unit of measure (pt inserted).");
#       $munit = $STATE->convertUnit('mu'); }
#     return MuDimension($s * $m * $munit); }
#   elsif (defined($m = $self->readRegisterValue('MuGlue'))) {
#     return MuDimension($s * $m->valueOf); }
#   else {
#     Warn('expected', '<mudimen>', $self, "Expecting mudimen; assuming 0");
#     return MuDimension(0); } }

# sub readMuUnit {
#   my ($self) = @_;
#   if (my $m = $self->readKeyword('mu')) {
#     $self->skip1Space;
#     return $STATE->convertUnit($m); }
#   elsif ($m = $self->readRegisterValue('MuGlue')) {
#     return $m->valueOf; }
#   else {
#     return; } }

#======================================================================
# Glue
#======================================================================
# <glue> = <optional signs><internal glue> | <dimen><stretch><shrink>
# <stretch> = plus <dimen> | plus <fil dimen> | <optional spaces>
# <shrink>  = minus <dimen> | minus <fil dimen> | <optional spaces>
# sub readGlue {
#   my ($self) = @_;
#   my $s = $self->readOptionalSigns;
#   my $n;
#   if (defined($n = $self->readRegisterValue('Glue'))) {
#     return ($s < 0 ? $n->negate : $n); }
#   else {
#     my $d = $self->readDimension;
#     if (!$d) {
#       Warn('expected', '<number>', $self, "Missing number, treated as zero.",
#         "while processing " . ToString($LaTeXML::CURRENT_TOKEN));
#       return Glue(0); }
#     $d = $d->negate if $s < 0;
#     my ($r1, $f1, $r2, $f2);
#     ($r1, $f1) = $self->readRubber if $self->readKeyword('plus');
#     ($r2, $f2) = $self->readRubber if $self->readKeyword('minus');
#     return Glue($d->valueOf, $r1, $f1, $r2, $f2); } }

# my %FILLS = (fil => 1, fill => 2, filll => 3);    # [CONSTANT]

# sub readRubber {
#   my ($self, $mu) = @_;
#   my $s = $self->readOptionalSigns;
#   my $f = $self->readFactor;
#   if (!defined $f) {
#     $f = ($mu ? $self->readMuDimension : $self->readDimension);
#     return ($f->valueOf * $s, 0); }
#   elsif (defined(my $fil = $self->readKeyword('filll', 'fill', 'fil'))) {
#     return ($s * $f, $FILLS{$fil}); }
#   elsif ($mu) {
#     my $u = $self->readMuUnit;
#     if (!defined $u) {
#       Warn('expected', '<unit>', $self, "Illegal unit of measure (mu inserted).");
#       Fatal('expected', '<unit>', $self, "Illegal unit of measure (pt inserted).");
#       $u = $STATE->convertUnit('mu'); }
#     return ($s * $f * $u, 0); }
#   else {
#     my $u = $self->readUnit;
#     if (!defined $u) {
#       Warn('expected', '<unit>', $self, "Illegal unit of measure (pt inserted).");
#       Fatal('expected', '<unit>', $self, "Illegal unit of measure (pt inserted).");
#       $u = 65536; }
#     return ($s * $f * $u, 0); } }

#======================================================================
# Mu Glue
#======================================================================
# <muglue> = <optional signs><internal muglue> | <mudimen><mustretch><mushrink>
# <mustretch> = plus <mudimen> | plus <fil dimen> | <optional spaces>
# <mushrink> = minus <mudimen> | minus <fil dimen> | <optional spaces>
# sub readMuGlue {
#   my ($self) = @_;
#   my $s = $self->readOptionalSigns;
#   my $n;
#   if (defined($n = $self->readRegisterValue('MuGlue'))) {
#     return ($s < 0 ? $n->negate : $n); }
#   else {
#     my $d = $self->readMuDimension;
#     if (!$d) {
#       Warn('expected', '<number>', $self, "Missing number, treated as zero.",
#         "while processing " . ToString($LaTeXML::CURRENT_TOKEN));
#       return MuGlue(0); }
#     $d = $d->negate if $s < 0;
#     my ($r1, $f1, $r2, $f2);
#     ($r1, $f1) = $self->readRubber(1) if $self->readKeyword('plus');
#     ($r2, $f2) = $self->readRubber(1) if $self->readKeyword('minus');
#     return MuGlue($d->valueOf, $r1, $f1, $r2, $f2); } }

#======================================================================
# See pp 272-275 for lists of the various registers.
# These are implemented in Primitive.pm

#**********************************************************************
1;

__END__

=pod

=head1 NAME

C<LaTeXML::Core::Gullet> - expands expandable tokens and parses common token sequences.

=head1 DESCRIPTION

A C<LaTeXML::Core::Gullet> reads tokens (L<LaTeXML::Core::Token>) from a L<LaTeXML::Core::Mouth>.
It is responsible for expanding macros and expandable control sequences,
if the current definition associated with the token in the L<LaTeXML::Core::State>
is an L<LaTeXML::Core::Definition::Expandable> definition. The C<LaTeXML::Core::Gullet> also provides a
variety of methods for reading  various types of input such as arguments, optional arguments,
as well as for parsing L<LaTeXML::Common::Number>, L<LaTeXML::Common::Dimension>, etc, according
to TeX's rules.

It extends L<LaTeXML::Common::Object>.

=head2 Managing Input

=over 4

=item C<< $gullet->openMouth($mouth, $noautoclose); >>

Is this public? Prepares to read tokens from C<$mouth>.
If $noautoclose is true, the Mouth will not be automatically closed
when it is exhausted.

=item C<< $gullet->closeMouth; >>

Is this public? Finishes reading from the current mouth, and
reverts to the one in effect before the last openMouth.

=item C<< $gullet->flush; >>

Is this public? Clears all inputs.

=item C<< $gullet->getLocator; >>

Returns a string describing the current location in the input stream.

=back

=head2 Low-level methods

=over 4

=item C<< $tokens = $gullet->expandTokens($tokens); >>

Return the L<LaTeXML::Core::Tokens> resulting from expanding all the tokens in C<$tokens>.
This is actually only used in a few circumstances where the arguments to
an expandable need explicit expansion; usually expansion happens at the right time.

=item C<< @tokens = $gullet->neutralizeTokens(@tokens); >>

Another unusual method: Used for things like \edef and token registers, to
inhibit further expansion of control sequences and proper spawning of register tokens.

=item C<< $token = $gullet->readToken; >>

Return the next token from the input source, or undef if there is no more input.

=item C<< $token = $gullet->readXToken($toplevel,$commentsok); >>

Return the next unexpandable token from the input source, or undef if there is no more input.
If the next token is expandable, it is expanded, and its expansion is reinserted into the input.
If C<$commentsok>, a comment read or pending will be returned.

=item C<< $gullet->unread(@tokens); >>

Push the C<@tokens> back into the input stream to be re-read.

=back

=head2 Mid-level methods

=over 4

=item C<< $token = $gullet->readNonSpace; >>

Read and return the next non-space token from the input after discarding any spaces.

=item C<< $gullet->skipSpaces; >>

Skip the next spaces from the input.

=item C<< $gullet->skip1Space; >>

Skip the next token from the input if it is a space.

=item C<< $tokens = $gullet->readBalanced; >>

Read a sequence of tokens from the input until the balancing '}' (assuming the '{' has
already been read). Returns a L<LaTeXML::Core::Tokens>.

=item C<< $boole = $gullet->ifNext($token); >>

Returns true if the next token in the input matches C<$token>;
the possibly matching token remains in the input.

=item C<< $tokens = $gullet->readMatch(@choices); >>

Read and return whichever of C<@choices>
matches the input, or undef if none do.
Each of the choices is an L<LaTeXML::Core::Tokens>.

=item C<< $keyword = $gullet->readKeyword(@keywords); >>

Read and return whichever of C<@keywords> (each a string) matches the input, or undef
if none do.  This is similar to readMatch, but case and catcodes are ignored.
Also, leading spaces are skipped.

=item C<< $tokens = $gullet->readUntil(@delims); >>

Read and return a (balanced) sequence of L<LaTeXML::Core::Tokens> until  matching one of the tokens
in C<@delims>.  In a list context, it also returns which of the delimiters ended the sequence.

=back

=head2 High-level methods

=over 4

=item C<< $tokens = $gullet->readArg; >>

Read and return a TeX argument; the next Token or Tokens (if surrounded by braces).

=item C<< $tokens = $gullet->readOptional($default); >>

Read and return a LaTeX optional argument; returns C<$default> if there is no '[',
otherwise the contents of the [].

=item C<< $thing = $gullet->readValue($type); >>

Reads an argument of a given type: one of 'Number', 'Dimension', 'Glue', 'MuGlue' or 'any'.

=item C<< $value = $gullet->readRegisterValue($type); >>

Read a control sequence token (and possibly it's arguments) that names a register,
and return the value.  Returns undef if the next token isn't such a register.

=item C<< $number = $gullet->readNumber; >>

Read a L<LaTeXML::Common::Number> according to TeX's rules of the various things that
can be used as a numerical value.

=item C<< $dimension = $gullet->readDimension; >>

Read a L<LaTeXML::Common::Dimension> according to TeX's rules of the various things that
can be used as a dimension value.

=item C<< $glue = $gullet->readGlue; >>

Read a  L<LaTeXML::Common::Glue> according to TeX's rules of the various things that
can be used as a glue value.

=item C<< $muglue = $gullet->readMuGlue; >>

Read a L<LaTeXML::Core::MuGlue> according to TeX's rules of the various things that
can be used as a muglue value.

=back

=head1 AUTHOR

Bruce Miller <bruce.miller@nist.gov>

=head1 COPYRIGHT

Public domain software, produced as part of work done by the
United States Government & not subject to copyright in the US.

=cut
<|MERGE_RESOLUTION|>--- conflicted
+++ resolved
@@ -304,44 +304,6 @@
   }
   return; }
 
-<<<<<<< HEAD
-=======
-# Read a sequence of tokens balanced in {}
-# assuming the { has already been read.
-# Returns a Tokens list of the balanced sequence, omitting the closing }
-our @balanced_interesting_cc = (
-  0, 1, 1, 0,
-  0, 0, 0, 0,
-  0, 0, 0, 0,
-  0, 0, 0, 0,
-  0, 0, 1);
-
-sub readBalanced {
-  my ($self) = @_;
-  my @tokens = ();
-  my ($token, $level) = (undef, 1);
-  # Inlined readToken (we'll keep comments in the result)
-  while ($token = shift(@{ $$self{pushback} }) || $$self{mouth}->readToken()) {
-    my $cc = $$token[1];
-    if (!$balanced_interesting_cc[$cc]) {
-      push(@tokens, $token); }
-    elsif ($cc == CC_END) {
-      $level--;
-      last unless $level;
-      push(@tokens, $token); }
-    elsif ($cc == CC_BEGIN) {
-      $level++;
-      push(@tokens, $token); }
-    elsif ($cc == CC_MARKER) {
-      LaTeXML::Core::Definition::stopProfiling($token, 'expand'); } }
-  if ($level > 0) {
-    # TODO: The current implementation has a limitation where if the balancing end is in a different mouth,
-    #       it will not be recognized.
-    Error('expected', "}", $self, "Gullet->readBalanced ran out of input in an unbalanced state.");
-  }
-  return Tokens(@tokens); }
-
->>>>>>> 36bdbad5
 sub ifNext {
   my ($self, $token) = @_;
   if (my $tok = $self->readToken()) {
