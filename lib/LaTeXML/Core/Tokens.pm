--- conflicted
+++ resolved
@@ -44,9 +44,9 @@
 #======================================================================
 
 # Return a list of the tokens making up this Tokens
-sub unlist {
-  my ($self) = @_;
-  return @$self; }
+# sub unlist {
+#   my ($self) = @_;
+#   return @$self; }
 
 # Return a shallow copy of the Tokens
 # sub clone {
@@ -77,16 +77,7 @@
 
 sub stringify {
   my ($self) = @_;
-<<<<<<< HEAD
-#  print STDERR "STRINGIFYING $self\n";
-#  my @items = @$self;
-  my @items = $self->unlist;
-#  print STDERR " ==> ".join(',',map { $_->stringify } @items)."\n";
-#  print STDERR " ==> ".join(',', @items)."\n";
-  return "Tokens[" . join(',', map { $_->toString } @$self) . "]"; }
-=======
   return "Tokens[" . join(',', map { $_->toString } $self->unlist) . "]"; }
->>>>>>> 7c79a105
 
 sub beDigested {
   my ($self, $stomach) = @_;
@@ -107,10 +98,9 @@
 
 # NOTE: Assumes each arg either undef or also Tokens
 # Using inline accessors on those assumptions
-<<<<<<< HEAD
 # sub substituteParameters {
 #   my ($self, @args) = @_;
-#   my @in     = @{$self};    # ->unlist
+#   my @in     = $self->unlist;
 #   my @result = ();
 #   while (@in) {
 #     my $token;
@@ -118,26 +108,11 @@
 #       push(@result, $token); }
 #     elsif (($token = shift(@in))->getCatcode != CC_PARAM) {    # Not multiple '#'; read arg.
 #       if (my $arg = $args[ord($token->getString) - ord('0') - 1]) {
-#         push(@result, (ref $arg eq 'LaTeXML::Core::Token' ? $arg : @$arg)); } }    # ->unlist
-#     else {    # Duplicated '#', copy 2nd '#'
+#         push(@result, Revert($arg)); } }
+#     else {                                                     # Duplicated '#', copy 2nd '#'
 #       push(@result, $token); } }
 #   return Tokens(@result); }
-=======
-sub substituteParameters {
-  my ($self, @args) = @_;
-  my @in     = $self->unlist;
-  my @result = ();
-  while (@in) {
-    my $token;
-    if (($token = shift(@in))->getCatcode != CC_PARAM) {    # Non '#'; copy it
-      push(@result, $token); }
-    elsif (($token = shift(@in))->getCatcode != CC_PARAM) {    # Not multiple '#'; read arg.
-      if (my $arg = $args[ord($token->getString) - ord('0') - 1]) {
-        push(@result, Revert($arg)); } }
-    else {                                                     # Duplicated '#', copy 2nd '#'
-      push(@result, $token); } }
-  return Tokens(@result); }
->>>>>>> 7c79a105
+
 
 #======================================================================
 
