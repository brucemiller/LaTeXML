# /=====================================================================\ #
# |  LaTeXML::Core::KeyVals                                             | #
# | Support for key-value pairs for LaTeXML                             | #
# |=====================================================================| #
# | Part of LaTeXML:                                                    | #
# |  Public domain software, produced as part of work done by the       | #
# |  United States Government & not subject to copyright in the US.     | #
# |---------------------------------------------------------------------| #
# | Bruce Miller <bruce.miller@nist.gov>                        #_#     | #
# | http://dlmf.nist.gov/LaTeXML/                              (o o)    | #
# \=========================================================ooo==U==ooo=/ #
package LaTeXML::Core::KeyVals;
use strict;
use warnings;
use LaTeXML::Global;
use LaTeXML::Common::Object;
use LaTeXML::Common::Error;
use LaTeXML::Core::Token;
use LaTeXML::Core::Tokens;
use base qw(LaTeXML::Common::Object);

our @EXPORT = (
  qw(&GetKeyVal &GetKeyVals)
);

#======================================================================
# Exposed Methods
#======================================================================

sub GetKeyVal {
  my ($keyval, $key) = @_;
  return (defined $keyval) && $keyval->getValue($key); }

sub GetKeyVals {
  my ($keyval) = @_;
  return (defined $keyval ? $keyval->getKeyVals : {}); }

#======================================================================
# The KeyVals constructor
#======================================================================
# This defines the KeyVals data object that can appear in the datastream
# along with tokens, boxes, etc.
# Thus it has to be digestible, however we may not want to digest it more
# than once.
#**********************************************************************

sub new {
  my ($class, $prefix, $keysets, %options) = @_;
  # parse all the arguments
  $prefix = defined($prefix) ? ToString($prefix) : 'KV';
  $keysets = [split(',', ToString(defined($keysets) ? $keysets : '_anonymous_'))] unless (ref($keysets) eq 'ARRAY');
  my $skip = $options{skip};
  $skip = [split(',', ToString(defined($options{skip}) ? $options{skip} : ''))] unless (ref($options{skip}) eq 'ARRAY');
  my $setAll       = $options{setAll}       ? 1 : 0;
  my $setInternals = $options{setInternals} ? 1 : 0;
  my $skipMissing  = $options{skipMissing};
  my $hookMissing  = $options{hookMissing};
  # hook missing, if defined, must be a token
  if (defined($hookMissing) && $hookMissing) {
    $hookMissing = ref($hookMissing) ? $hookMissing : T_CS(ToString($hookMissing)); }
  else { $hookMissing = undef; }
  # skip missing may be a token (=store all the missing macros there)
  unless (ref($skipMissing)) {
    # may be undef or 0 (= throw errors)
    unless (defined($skipMissing)) { $skipMissing = undef; }
    elsif  ($skipMissing eq '0')   { $skipMissing = undef; }
    # may be 1 (= ignore all missing keys)
    elsif ($skipMissing eq '1') { $skipMissing = 1; }
    # may be a string (= store all the missing keys there)
    else { $skipMissing = T_CS($skipMissing); } }
  my %hash = ();
  my $self = bless {
    # which KeyVals are we parsing and how do we behave?
    prefix      => $prefix,      keysets     => $keysets,
    skip        => $skip,        setAll      => $setAll, setInternals => $setInternals,
    skipMissing => $skipMissing, hookMissing => $hookMissing,

    # all the internal representations
    tuples => [], cachedPairs => [()], cachedHash => \%hash,

    # all the character tokens we used
    open  => $options{open},  close  => $options{close},
    punct => $options{punct}, assign => $options{assign} },

    $class;
  return $self; }

#======================================================================
# Accessors for internal usage
#======================================================================

sub getPrefix {
  my ($self) = @_;
  return $$self{prefix}; }

sub getKeySets {
  my ($self) = @_;
  return @{ $$self{keysets} }; }

sub getSetAll {
  my ($self) = @_;
  return $$self{setAll}; }

sub getSetInternals {
  my ($self) = @_;
  return $$self{setInternals}; }

sub getTuples {
  my ($self) = @_;
  return @{ $$self{tuples}; } }

sub setTuples {
  my ($self, @tuples) = @_;
  $$self{tuples} = [@tuples];
  # we need to build all the caches
  $self->rebuild;
  return; }

sub getCachedPairs {
  my ($self) = @_;
  return @{ $$self{cachedPairs}; } }

sub getCachedHash {
  my ($self) = @_;
  return %{ $$self{cachedHash} }; }

sub getSkip {
  my ($self) = @_;
  return @{ $$self{skip} }; }

sub getSkipMissing {
  my ($self) = @_;
  return $$self{skipMissing}; }

sub getHookMissing {
  my ($self) = @_;
  return $$self{hookMissing}; }

sub getOpen {
  my ($self) = @_;
  return $$self{open}; }

sub getClose {
  my ($self) = @_;
  return $$self{close}; }

sub getPunct {
  my ($self) = @_;
  return $$self{punct}; }

sub getAssign {
  my ($self) = @_;
  return $$self{assign}; }

#======================================================================
# Resolution to KeySets
#======================================================================

sub resolveKeyValFor {
  my ($self, $key) = @_;

  my $prefix  = $self->getPrefix;
  my @keysets = $self->getKeySets;
  my @sets    = ();

  # iterate over the keysets
  foreach my $keyset (@keysets) {
    my $bkeyval = LaTeXML::Core::KeyVal->new($prefix, $keyset, $key);
    push(@sets, $bkeyval) if $bkeyval->isDefined(1); }

  # throw an error, unless we record the missing macros
  if (scalar @sets == 0) {
    Error(
      'undefined', 'Encountered unknown KeyVals key',
      "'$key' with prefix '$prefix' not defined in '" . join(",", @keysets) . "', " .
        'were you perhaps using \setkeys instead of \setkeys*?') unless defined($self->getSkipMissing);
    return; }

  # return either the first or all of the elements
  return ($sets[0]) unless $self->getSetAll;
  return @sets; }

sub canResolveKeyValFor {
  my ($self, $key) = @_;
  my $prefix  = $self->getPrefix;
  my @keysets = $self->getKeySets;

  # iterate over the keysets
  foreach my $keyset (@keysets) {
    my $bkeyval = LaTeXML::Core::KeyVal->new($prefix, $keyset, $key);
    return 1 if $bkeyval->isDefined(1); }

  return 0; }

sub getPrimaryKeyValOf {
  my ($self, $key, @keysets) = @_;

  if (scalar @keysets == 0) {
    my $prefix   = $self->getPrefix;
    my @headsets = $self->getKeySets;
    return LaTeXML::Core::KeyVal->new($prefix, $headsets[0], $key); }
  else { return $keysets[0] } }

#======================================================================
# Changing contained values
#======================================================================

sub addValue {
  my ($self, $key, $value, $useDefault, $noRebuild) = @_;

  # figure out the keyset(s) for the key to be added
  my @keysets = $self->resolveKeyValFor($key);
  my $headset = $self->getPrimaryKeyValOf($key, @keysets);

  # and add the new tuple to the set of tuples
  push(@{ $$self{tuples} },
    [$key, ($useDefault ? $headset->getDefault : $value), $useDefault, [@keysets], $headset]);

  # we now need to rebuild, unless we were asked not to
  # TODO: Maybe only update the last element?
  $self->rebuild unless $noRebuild;

  return; }

sub setValue {
  my ($self, $key, $value, $useDefault) = @_;

  # delete the existing values by skipping key
  $self->rebuild($key);

  # if we have an array, we need to push all of them
  if (ref $value eq 'ARRAY') {
    foreach my $val (@{$value}) {
      $self->addValue($key, $val, $useDefault, 1); }

    $self->rebuild();
    return; }

  # if we have a single value, set it normally
  elsif (defined($value)) {
    $self->addValue($key, $value, $useDefault); }

  return; }

sub rebuild {
  my ($self, $skip) = @_;

  # the new data structures to create
  my @newtuples = ();
  my @pairs     = ();
  my %hash      = ();

  foreach my $tuple (@{ $$self{tuples} }) {
    # take all the elements we need from the stack
    my ($key, $value, $useDefault, $resolution, $keyval) = @$tuple;

    # if we want to skip some values, we need to store new tuples
    if (defined($skip)) {
      next if $key eq $skip;
      push(@newtuples, [$key, $value, $useDefault, $resolution, $keyval]) if defined($skip); }

    # push key / value into the pair
    push(@pairs, $key, $value);

    # if we do not have a value yet, set it
    if (!defined $hash{$key}) { $hash{$key} = $value; }

    # If we get a third value, push into an array
    # This is unlikely to be what the caller expects!! But what else?
    elsif (ref $hash{$key} eq 'ARRAY') { push(@{ $hash{$key} }, $value); }

    # If we get a second value, make an array
    else { $hash{$key} = [$hash{$key}, $value]; } }

  # store all of the values
  $$self{cachedPairs} = [@pairs];
  $$self{cachedHash}  = \%hash;
  $$self{tuples}      = [@newtuples] if defined($skip);

  return; }

#======================================================================
# parsing values from a gullet
#======================================================================

# A KeyVal argument MUST be delimited by either braces or brackets (if optional)
# This method reads the keyval pairs INCLUDING the delimiters, (rather than
# parsing after the fact), since some values may have special catcode needs.
##my $T_EQ    = T_OTHER('=');    # [CONSTANT]
##my $T_COMMA = T_OTHER(',');    # [CONSTANT]

sub readFrom {
  my ($self, $gullet, $until, %options) = @_;

  # if we want to force skipMissing keys, we set it up here
  my $silenceMissing = $options{silenceMissing} ? 1 : 0;

  my $skipMissing = $self->getSkipMissing;
  my $hookMissing = $self->getHookMissing;

  # if we want to silence all missing errors, store them in a hook
  if ($silenceMissing) {
    $$self{skipMissing} = 1;
    $$self{hookMissing} = undef; }

  # read the opening token and figure out where we are
  my $startloc = $gullet->getLocator();

  # set and read tokens
  $$self{open}   = $gullet->readToken;
  $$self{close}  = $until;
  $$self{assign} = T_OTHER('=');
  $$self{punct}  = T_OTHER(',');
  my ($open, $close, $punct, $assign) =
    ($self->getOpen, $self->getClose, $self->getPunct, $self->getAssign);

  # create arrays for key-value pairs and explicit values
  my @kv        = ();
  my @explicits = ();

  # iterate over all the key-value pairs to read
  while (1) {

    # gobble spaces
    $gullet->skipSpaces;

    # Read a single keyword, get a delimiter and a set of keyword tokens
    my ($ktoks, $delim) = $self->readKeyWordFrom($gullet, $close);

    # if there was no delimiter at the end, we throw an error
    Error('expected', $close, $gullet,
      "Fell off end expecting " . Stringify($close) . " while reading KeyVal key",
      "key started at $startloc")
      unless $delim;

    # turn the key tokens into a string and normalize
    my $key = ToString($ktoks); $key =~ s/\s//g;

    # if we have a non-empty key
    if ($key) {

      my $value;
      my $isDefault;

      # if we have an '=', we explcity assign a value
      if ($delim->equals($assign)) {
        $isDefault = 0;

        # setup the key-codes to properly read
        my $keyval = $self->getPrimaryKeyValOf($key, $self->resolveKeyValFor($key));
        my $keydef = $keyval->getType();
        $keydef->setupCatcodes if $keydef;

        # read until $punct
        my ($tok, @toks) = ();
        while ((!defined($delim = $gullet->readMatch($punct, $close)))
          && (defined($tok = $gullet->readToken()))) {    # Copy next token to args
          push(@toks, $tok,
            ($tok->getCatcode == CC_BEGIN ? ($gullet->readBalanced->unlist, T_END) : ())); }

        # reparse (and expand) the tokens representing the value
        $value = Tokens(@toks);
        $value = $keydef->reparse($gullet, $value) if $keydef && $value;

        # and cleanup
        $keydef->revertCatcodes if $keydef; }

      # we did not get an '=', and thus need to read the default value
      else { $isDefault = 1; }

      # and store our value please
      $self->addValue($key, $value, $isDefault, 0) if (!$silenceMissing || $self->canResolveKeyValFor($key)); }

    # we finish if we have the last element
    last if $delim->equals($close); }

  # rebuild and return nothing
  $self->rebuild;

  # restore all settings if we silenced the missing keys
  if ($silenceMissing) {
    $$self{skipMissing} = $skipMissing;
    $$self{hookMissing} = $hookMissing; }

  return; }

sub readKeyWordFrom {
  my ($self, $gullet) = @_;

  # set of tokens we will expand
  my @tokens = ();

  # set of delimiters we want to ignore
  my @delim =
    ($self->getClose, $self->getPunct, $self->getAssign);

  # we do not want any spaces
  $gullet->skipSpaces;

  # read tokens one-by-one
  my $token;
  while ($token = $gullet->readXToken) {
    # skip to the next iteration if we have a paragraph
    next if $token->equals(T_CS('\par'));

    # if we have one of out delimiters, we end
    last if grep { $token->equals($_) } @delim;
<<<<<<< HEAD
    push(@tokens, $token) unless $token->getCatcode == CC_SPACE; }    # remove or normalize?
=======

    # push a token unless we have a space
    # TODO: remove or normalize
    push(@tokens, $token) unless $$token[1] == CC_SPACE; }

  # return the tokens and the last token
>>>>>>> 8b71e684
  return (Tokens(@tokens), $token); }

#======================================================================
# Public accessors of all the values
#======================================================================
# Note: The API of this need to be stable, as people may be using it

# return the value of a given key. If multiple values are given, return the last one.
sub getValue {
  my ($self, $key) = @_;
  my %hash  = $self->getCachedHash;
  my $value = $hash{$key};
  # Since we (by default) accumulate lists of values when repeated,
  # we need to provide the "common" thing: return the last value given.
  return (!defined $value ? undef : (ref $value eq 'ARRAY' ? $$value[-1] : $value)); }

# return a list of values for a given key
sub getValues {
  my ($self, $key) = @_;
  my %hash  = $self->getCachedHash;
  my $value = $hash{$key};
  return (!defined $value ? () : (ref $value eq 'ARRAY' ? @$value : ($value))); }

# return the set of key-value pairs
sub getPairs {
  my ($self) = @_;
  return $self->getCachedPairs; }

# returns a key => ToString(value)
sub getHash {
  my ($self) = @_;
  my %hash = $self->getCachedHash;
  return map { ($_ => ToString($hash{$_})) } keys %hash; }

# return a hash of key-value pairs
sub getKeyVals {
  my ($self) = @_;
  my %hash = $self->getCachedHash;
  return \%hash; }

# checks if the value for a given key exists
sub hasKey {
  my ($self, $key) = @_;
  my %hash = $self->getCachedHash;
  return exists $hash{$key}; }

#======================================================================
# Value Related Reversion
#======================================================================

sub setKeysExpansion {
  my ($self)       = @_;
  my @skip         = $self->getSkip;
  my $setInternals = $self->getSetInternals;

  my ($punct, $assign) = ($self->getPunct, $self->getAssign);

  # we might have to store values in a seperate token
  my $rmmacro     = $self->getSkipMissing;
  my $hookMissing = $self->getHookMissing;
  my $definedrm   = ref($rmmacro) ? 1 : 0;
  my @rmtokens    = ();

  # read in existing tokens (if they are defined)
  if ($definedrm && $STATE->lookupMeaning($rmmacro)) {
    @rmtokens = LaTeXML::Package::Expand($rmmacro)->unlist; }

  # define some xkeyval internals
  my @tokens = $setInternals ? (
    T_CS('\def'), T_CS('\XKV@fams'), T_BEGIN, Explode(join(',', $self->getKeySets)), T_END,
    T_CS('\def'), T_CS('\XKV@na'), T_BEGIN, Explode(join(',', @skip)), T_END
  ) : ();

  # iterate over the key-value pairs
  foreach my $tuple (@{ $$self{tuples} }) {
    my ($key, $value, $useDefault, $resolution, $keyval) = @$tuple;
    my @keyvals = @{$resolution};

    # we might want to skip to the next iteration if key is to be omitted
    next if (grep { $_ eq $key } @skip);

    # we might need to save the macros that weren't saved
    if (scalar @keyvals == 0) {
      if ($definedrm) {
        push(@rmtokens, $self->revertKeyVal($keyval, $value, $useDefault, (@rmtokens ? 0 : 1),
            1, $punct, $assign)); }
      my @reversion = $self->revertKeyVal($keyval, $value, $useDefault, 1, 1, $punct, $assign);
      push(@tokens, $hookMissing, T_BEGIN, $self->revertKeyVal($keyval, $value, $useDefault, 1, 1, $punct, $assign), T_END) if $hookMissing;
      next; }

    # and iterate over all valid keysets
    foreach my $keyset (@keyvals) {
      my $expansion = $keyset->setKeysExpansion($value, $useDefault, 1, 1, $setInternals);
      next unless defined($expansion);
      push(@tokens, $expansion->unlist); } }

  # and assign the macro with the other keys
  push(@tokens, T_CS('\def'), $rmmacro, T_BEGIN, @rmtokens, T_END) if $definedrm;

  # reset all the internals (if applicable)
  push(@tokens,
    T_CS('\def'), T_CS('\XKV@fams'), T_BEGIN, T_END,
    T_CS('\def'), T_CS('\XKV@na'), T_BEGIN, T_END) if $setInternals;

  # and return the list of tokens
  return Tokens(@tokens); }

sub beDigested {
  my ($self, $stomach) = @_;

  if ($$self{was_digested}) {
    Info('ignore', 'keyvals', $self,
      "Skipping digestion of \\setkeys as requested (did you digest a KeyVals twice?) "); }
  else {
    $stomach->digest($self->setKeysExpansion); }

  # new tuples we want to create
  my @newtuples = ();

  # iterate over them
  foreach my $tuple (@{ $$self{tuples} }) {
    my ($key, $value, $useDefault, $resolution, $keyval) = @$tuple;
    # digest a single token
    my $keydef = $keyval->getType();
    my $v      = (defined $value ?
        ($keydef ? $keydef->digest($stomach, $value, undef) : $value->beDigested($stomach))
      : undef);
    push(@newtuples, [$key, $v, $useDefault, $resolution, $keyval]); }

  # read all our current state
  my $prefix       = $self->getPrefix;
  my $keysets      = $self->getKeySets;
  my $setAll       = $self->getSetAll;
  my $skip         = $self->getSkip;
  my $setInternals = $self->getSetInternals;
  my $skipMissing  = $self->getSkipMissing;
  my $hookMissing  = $self->getHookMissing;
  my ($open, $close, $punct, $assign) =
    ($self->getOpen, $self->getClose, $self->getPunct, $self->getAssign);

  # then re-create the current object
  my $new = LaTeXML::Core::KeyVals->new(
    $prefix, $keysets,
    setAll => $setAll, setInternals => $setInternals,
    skip => $skip, skipMissing => $skipMissing, hookMissing => $hookMissing,
    was_digested => 1,
    open         => $open, close => $close,
    punct        => $punct, assign => $assign);
  $new->setTuples(@newtuples);
  return $new; }

sub revert {
  my ($self) = @_;

  # read values from class
  my ($open, $close, $punct, $assign) =
    ($self->getOpen, $self->getClose, $self->getPunct, $self->getAssign);

  my @tokens = ();

  # iterate over the key-value pairs
  foreach my $tuple (@{ $$self{tuples} }) {
    my ($key, $value, $useDefault, $resolution, $keyval) = @$tuple;
    # revert a single token
    if ($keyval) {    # when is this undef?
      push(@tokens, $self->revertKeyVal($keyval, $value, $useDefault, (@tokens ? 0 : 1), 0, $punct, $assign)); } }

  # add open and close values if they were given
  unshift(@tokens, $open) if $open;
  push(@tokens, $close) if $close;

  # and return the list of tokens
  return Tokens(@tokens); }

# turns this object into a string
sub toString {
  my ($self) = @_;

  my @kv = $self->getPairs;
  my ($punct, $assign) = ($self->getPunct || '', $self->getAssign || ' ');

  my $string = '';

  while (@kv) {
    my ($key, $value) = (shift(@kv), shift(@kv));
    $string .= ToString($punct) . ' ' if $string;
    $string .= $key . ToString($assign) . ToString($value); }
  return $string; }

sub revertKeyVal {
  my ($self, $keyval, $value, $useDefault, $isFirst, $compact, $punct, $assign) = @_;

  # get the key-value definition
  my $keydef = $keyval->getType();

  # define the tokens
  my @tokens = ();

  # write comma and key, unless in the first iteration
  push(@tokens, $punct)  if $punct    && !$isFirst;
  push(@tokens, T_SPACE) if !$isFirst && !$compact;
  push(@tokens, Explode($keyval->getKey));

  # write the default (if applicable)
  if (!$useDefault && $value) {
    push(@tokens, ($assign || T_SPACE));
    push(@tokens, ($keydef ? $keydef->revert($value) : Revert($value))); }

  return @tokens; }

# TODO: ????
sub unlist {
  my ($self) = @_;
  return $self; }

#======================================================================
1;

__END__

=pod

=head1 NAME

C<LaTeXML::Core::KeyVals> - Key-Value Pairs in LaTeXML

=head1 DESCRIPTION

Provides a parser and representation of keyval pairs
C<LaTeXML::Core::KeyVals> represents parameters handled by LaTeX's keyval package.
It extends L<LaTeXML::Common::Object>.

=head2 Accessors

=over 4

=item C<< GetKeyVal($arg,$key) >>

Access the value associated with a given key. 
This is useful within constructors to access the value associated with C<$key> 
in the argument C<$arg>. Example usage in a copnstructor:

<foo attrib='&GetKeyVal(#1,'key')'>

=item C<< GetKeyVals($arg) >>

Access the entire hash. Can be used in a constructor like:
Can use in constructor: <foo %&GetKeyVals(#1)/>

=back

=head2 Constructors

=over 4

=item C<<LaTeXML::Core::KeyVals->new(I<prefix>, I<keysets>, I<options>)); >>

Creates a new KeyVals object with the given parameters. 
All arguments are optional and the simples way of calling this method is 
C<< my $keyvals = LaTeXML::Core::KeyVals->new() >>. 

I<prefix> is the given prefix all key-value pairs operate in and defaults to 
C<'KV'>. If given, prefix should be a string. 

I<keysets> should be a list of keysets to find keys inside of. If given, it
should either be reference to a list of strings or a comma-seperated string. 
This argument defaults to C<'_anonymous_'>. 

Furthermore, the KeyVals constructor accepts a variety of options that can
be used to customize its behaviour. These are I<setAll>, I<setInternals>, 
I<skip>, I<skipMissing>, I<hookMissing>, I<open>, I<close>,
I<punct> and I<assign>. 

I<setAll> is a flag that, if set, ensures that keys will be set in all existing
keysets, instad of only in the first one. 

I<setInternals> is a flag that, if set, ensures that certain 'xkeyval' package
internals are set during key digestion. 

I<skip> should be a list of keys to be skipped when digesting the keys of this
object. 

I<skipMissing> allows one way of handling keys during key digestion
that have not been explictilty declared using C<DefKey> or related
functionality. If set to C<undef> or C<0>, an error is thrown upon trying to set
such a key, if set to C<1> they are ignored. Alternatively, this can be set to a
key macro which is then extended to contain a comman-separated list of the
undefined keys. 

I<hookMissing> allows to call a specific macro if a single key is unknown during
key digestion. 

The options I<open>, I<close>, I<punct> and I<assign> optionally contain the 
tokens used for the respective meanings. 

=back

=head2 KeyVals Accessors (intended for internal usage)

=over 4

=item C<< my $prefix = $keyvals->getPrefix() >>

Returns the I<Prefix> property. 

=item C<< my @keysets = $keyvals->getKeySets() >>

Returns the I<KeySets> property. 

=item C<< my $setall = $keyvals->getSetAll() >>

Returns the I<SetAll> property. 

=item C<< my $setinternals = $keyvals->getSetInternals() >>

Returns the I<SetInternals> property. 

=item C<< my @skip = $keyvals->getSkip() >>

Returns the I<Skip> property. 

=item C<< my $skipmissing = $keyvals->getSkipMissing() >>

Returns the I<SkipMissing> property. 

=item C<< my $hookmissing = $keyvals->getHookMissing() >>

Returns the I<HookMissing> property. 

=item C<< my @tuples = $keyvals->getTuples() >>

Returns the I<Tuples> property representing

=item C<< $keyvals->setTuples(@tuples) >>

Sets the I<tuples> which should be a list of five-tuples (array references) representing
the key-value pairs this KeyVals object is seeded with. See the I<getTuples>
function on details of the structure of this list. 
I<rebuild> is called automatically to populate the other caches. 
Typically, the tuples is set by I<readFrom>.

=item C<< my @cachedpairs = $keyvals->getCachedPairs() >>

Returns the I<CachedPairs> property. 

=item C<< my %cachedhash = $keyvals->getCachedHash() >>

Returns the I<CachedHash> property. 

=item C<< my $open = $keyvals->getOpen() >>

Returns the I<Open> property. 

=item C<< my $close = $keyvals->getClose() >>

Returns the I<Close> property. 

=item C<< my $punct = $keyvals->getPunct() >>

Returns the I<Punct> property. 

=item C<< my $assign = $keyvals->getAssign() >>

Returns the I<Assign> property. 

=back

=head2 Resolution to KeySets

=over 4

=item C<< my @keysets = $keyvals->resolveKeyValFor($key) >>

Finds all I<KeyVal> objects that should be used for interacting with the given
I<key>. May return C<undef> if no matching keysets are found. Use the parameters
 I<keysets>, I<setAll> and I<skipMissing> to customize the exact behaviour of
this function. 

=item C<< my $canResolveKeyVal = $keyvals->canResolveKeyValFor($key) >>

Checks if this I<KeyVals> object can resolve a KeyVal for I<key>. Ignores
I<setAll> and I<skipMissing> parameters. 

=item C<< my $keyval = $keyvals->getPrimaryKeyValOf($key, @keysets) >>

Gets a single I<KeyVal> parameter to be used for interacting a a single I<key>, 
given that it resolves to I<keysets>. Always returns a single I<KeyVal> object, 
even if no keysets are found. 

=back

=head2 Changing contained values

=over 4

=item C<< $keyvals->addValue($key, $value, $useDefault, $noRebuild) >>

Adds the given I<value> for I<key> at the end of the given list of values and
rebuilds all internal caches. If the I<useDefault> flag is set, the specific
value is ignored, and the default is set instead. 

If this function is called multiple times the I<noRebuild> option should be 
given to prevent constant rebuilding and the I<rebuild> function should be 
called manually called. 

=item C<< $keyvals->setValue($key, $value, $useDefault) >>

Sets the value of I<key> to I<value>, optionally using the default if 
I<useDefault> is set. Note that if I<value> is a reference to an array, 
the key is inserted multiple times. If I<value> is C<undef>, the values is
deleted. 

=item C<< $keyvals->rebuild($skip) >>

Rebuilds the internal caches of key-value mapping and list of pairs from from
main list of tuples. If I<skip> is given, all values for the given key are
omitted, and the given key is deleted. 

=back

=head2 Parsing values from a gullet

=over 4

=item C<< $keyvals->readFrom($gullet, $until, %options) >>

Reads a set of KeyVals from I<gullet>, up until the I<until> token, and updates
the state of this I<KeyVals> object accordingly. 

Furthermore, this methods supports several options. 

When the I<silenceMissing> option is set, missing keys will be completely
ignored when reading keys, that is they do not get recorded into the KeyVals
object and no warnings or errors will be thrown. 

=item C<< $keyvals->readKeyWordFrom($gullet) >>

Reads a single keyword from I<gullet>. Intended for internal use only. 

=back

=head2 KeyVals Accessors

=over 4

=item C<< my $value = $keyvals->getValue($key); >>

Return a value associated with C<$key>. 

=item C<< @values = $keyvals->getValues($key); >>

Return the list of all values associated with C<$key>. 

=item C<< %keyvals = $keyvals->getKeyVals; >>

Return the hash reference containing the keys and values bound in the C<$keyval>.
Each value in the hash may be a single value or a list if the key is repeated. 

=item C<< @keyvals = $keyvals->getPairs; >>

Return the alternating keys and values bound in the C<$keyval>.
Note that this may contain multiple entries for a given key, if they
were repeated. 

=item C<< %hash = $keyvals->getHash; >>

Return the hash reference containing the keys and values bound in the C<$keyval>.
Note that will only contain the last value for a given key, if they
were repeated.

=item C<< $haskey = $keyvals->hasKey($key); >>

Checks if the KeyVals object contains a value for $key. 

=back

=head2 Value Related Reversion

=over 4

=item C<< $expansion = $keyvals->setKeysExpansion; >>

Expand this KeyVals into a set of tokens for digesting keys. 


=item C<< $keyvals = $keyvals->beDigested($stomach); >>

Return a new C<LaTeXML::Core::KeyVals> object with both keys and values
digested. 

=item C<< $reversion = $keyvals->revert(); >>

Revert this object into a set of tokens representing the original 
sequence of Tokens that was used to be read it from the gullet. 

=item C<< $str = $keyvals->toString(); >>

Turns this object into a key=value comma seperated string. 

=back

=head1 AUTHOR

Bruce Miller <bruce.miller@nist.gov>
Tom Wiesing <tom.wiesing@gmail.com>

=head1 COPYRIGHT

Public domain software, produced as part of work done by the
United States Government & not subject to copyright in the US.

=cut<|MERGE_RESOLUTION|>--- conflicted
+++ resolved
@@ -405,16 +405,7 @@
 
     # if we have one of out delimiters, we end
     last if grep { $token->equals($_) } @delim;
-<<<<<<< HEAD
     push(@tokens, $token) unless $token->getCatcode == CC_SPACE; }    # remove or normalize?
-=======
-
-    # push a token unless we have a space
-    # TODO: remove or normalize
-    push(@tokens, $token) unless $$token[1] == CC_SPACE; }
-
-  # return the tokens and the last token
->>>>>>> 8b71e684
   return (Tokens(@tokens), $token); }
 
 #======================================================================
